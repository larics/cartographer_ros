--- conflicted
+++ resolved
@@ -114,15 +114,9 @@
 
 void SubmapsDisplay::processMessage(
     const ::cartographer_ros_msgs::SubmapList::ConstPtr& msg) {
-<<<<<<< HEAD
-  ::cartographer::common::MutexLocker locker(&mutex_);
+  absl::MutexLock locker(&mutex_);
   frontier_detector_.handleNewSubmapList(msg);
-  map_frame_ =
-      ::cartographer::common::make_unique<std::string>(msg->header.frame_id);
-=======
-  absl::MutexLock locker(&mutex_);
   map_frame_ = absl::make_unique<std::string>(msg->header.frame_id);
->>>>>>> c0e713c4
   // In case Cartographer node is relaunched, destroy trajectories from the
   // previous instance.
   for (const ::cartographer_ros_msgs::SubmapEntry& submap_entry : msg->submap) {
