--- conflicted
+++ resolved
@@ -43,11 +43,8 @@
 #include "cartographer_ros_msgs/SubmapEntry.h"
 #include "cartographer_ros_msgs/SubmapList.h"
 #include "cartographer_ros_msgs/SubmapQuery.h"
-<<<<<<< HEAD
 #include "cartographer_ros_msgs/TrajectoryOptions.h"
 #include "cartographer_ros_msgs/WriteEcefTrajectory.h"
-=======
->>>>>>> 1de03b3d
 #include "cartographer_ros_msgs/WriteState.h"
 #include "nav_msgs/Odometry.h"
 #include "ros/ros.h"
@@ -162,26 +159,15 @@
 
   // Returns the set of SensorIds expected for a trajectory.
   // 'SensorId::id' is the expected ROS topic name.
-  std::set<::cartographer::mapping::TrajectoryBuilderInterface::SensorId>
-<<<<<<< HEAD
-  ComputeExpectedSensorIds(
-      const TrajectoryOptions& options,
-      const cartographer_ros_msgs::SensorTopics& topics) const;
   bool HandleSubmapCloudQuery(
       cartographer_ros_msgs::SubmapCloudQuery::Request& request,
       cartographer_ros_msgs::SubmapCloudQuery::Response& response);
 
   void PublishSubmapPointCloud(const ::ros::WallTimerEvent& timer_event);
-  int AddTrajectory(const TrajectoryOptions& options,
-                    const cartographer_ros_msgs::SensorTopics& topics);
-  void LaunchSubscribers(const TrajectoryOptions& options,
-                         const cartographer_ros_msgs::SensorTopics& topics,
-                         int trajectory_id);
-=======
-  ComputeExpectedSensorIds(const TrajectoryOptions& options) const;
+  std::set<::cartographer::mapping::TrajectoryBuilderInterface::SensorId>
+    ComputeExpectedSensorIds(const TrajectoryOptions& options) const;
   int AddTrajectory(const TrajectoryOptions& options);
   void LaunchSubscribers(const TrajectoryOptions& options, int trajectory_id);
->>>>>>> 1de03b3d
   void PublishSubmapList(const ::ros::WallTimerEvent& timer_event);
   void AddExtrapolator(int trajectory_id, const TrajectoryOptions& options);
   void AddSensorSamplers(int trajectory_id, const TrajectoryOptions& options);
