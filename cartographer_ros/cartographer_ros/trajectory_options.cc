--- conflicted
+++ resolved
@@ -81,90 +81,4 @@
   CheckTrajectoryOptions(options);
   return options;
 }
-<<<<<<< HEAD
-
-TrajectoryOptions CreateTrajectoryOptions(
-    ::cartographer::common::LuaParameterDictionary* lua_parameter_dictionary,
-    ::cartographer::common::LuaParameterDictionary* initial_trajectory_pose) {
-  TrajectoryOptions options = CreateTrajectoryOptions(lua_parameter_dictionary);
-  *options.trajectory_builder_options.mutable_initial_trajectory_pose() =
-      CreateInitialTrajectoryPose(initial_trajectory_pose);
-  return options;
-}
-
-::cartographer::mapping::proto::InitialTrajectoryPose
-CreateInitialTrajectoryPose(
-    ::cartographer::common::LuaParameterDictionary* lua_parameter_dictionary) {
-  ::cartographer::mapping::proto::InitialTrajectoryPose pose;
-  pose.set_to_trajectory_id(
-      lua_parameter_dictionary->GetNonNegativeInt("to_trajectory_id"));
-  *pose.mutable_relative_pose() =
-      cartographer::transform::ToProto(cartographer::transform::FromDictionary(
-          lua_parameter_dictionary->GetDictionary("relative_pose").get()));
-  pose.set_timestamp(
-      lua_parameter_dictionary->HasKey("timestamp")
-          ? lua_parameter_dictionary->GetNonNegativeInt("timestamp")
-          : cartographer::common::ToUniversal(FromRos(ros::Time::now())));
-  return pose;
-}
-
-bool FromRosMessage(const cartographer_ros_msgs::TrajectoryOptions& msg,
-                    TrajectoryOptions* options) {
-  options->tracking_frame = msg.tracking_frame;
-  options->published_frame = msg.published_frame;
-  options->odom_frame = msg.odom_frame;
-  options->provide_odom_frame = msg.provide_odom_frame;
-  options->use_odometry = msg.use_odometry;
-  options->use_nav_sat = msg.use_nav_sat;
-  options->nav_sat_translation_weight = msg.nav_sat_translation_weight;
-  options->use_landmarks = msg.use_landmarks;
-  options->publish_frame_projected_to_2d = msg.publish_frame_projected_to_2d;
-  options->num_laser_scans = msg.num_laser_scans;
-  options->num_multi_echo_laser_scans = msg.num_multi_echo_laser_scans;
-  options->num_subdivisions_per_laser_scan =
-      msg.num_subdivisions_per_laser_scan;
-  options->num_point_clouds = msg.num_point_clouds;
-  options->rangefinder_sampling_ratio = msg.rangefinder_sampling_ratio;
-  options->odometry_sampling_ratio = msg.odometry_sampling_ratio;
-  options->fixed_frame_pose_sampling_ratio =
-      msg.fixed_frame_pose_sampling_ratio;
-  options->imu_sampling_ratio = msg.imu_sampling_ratio;
-  options->landmarks_sampling_ratio = msg.landmarks_sampling_ratio;
-  if (!options->trajectory_builder_options.ParseFromString(
-          msg.trajectory_builder_options_proto)) {
-    LOG(ERROR) << "Failed to parse protobuf";
-    return false;
-  }
-  CheckTrajectoryOptions(*options);
-  return true;
-}
-
-cartographer_ros_msgs::TrajectoryOptions ToRosMessage(
-    const TrajectoryOptions& options) {
-  cartographer_ros_msgs::TrajectoryOptions msg;
-  msg.tracking_frame = options.tracking_frame;
-  msg.published_frame = options.published_frame;
-  msg.odom_frame = options.odom_frame;
-  msg.provide_odom_frame = options.provide_odom_frame;
-  msg.use_odometry = options.use_odometry;
-  msg.use_nav_sat = options.use_nav_sat;
-  msg.nav_sat_translation_weight = options.nav_sat_translation_weight;
-  msg.use_landmarks = options.use_landmarks;
-  msg.publish_frame_projected_to_2d = options.publish_frame_projected_to_2d;
-  msg.num_laser_scans = options.num_laser_scans;
-  msg.num_multi_echo_laser_scans = options.num_multi_echo_laser_scans;
-  msg.num_subdivisions_per_laser_scan = options.num_subdivisions_per_laser_scan;
-  msg.num_point_clouds = options.num_point_clouds;
-  msg.rangefinder_sampling_ratio = options.rangefinder_sampling_ratio;
-  msg.odometry_sampling_ratio = options.odometry_sampling_ratio;
-  msg.fixed_frame_pose_sampling_ratio = options.fixed_frame_pose_sampling_ratio;
-  msg.imu_sampling_ratio = options.imu_sampling_ratio;
-  msg.landmarks_sampling_ratio = options.landmarks_sampling_ratio;
-  options.trajectory_builder_options.SerializeToString(
-      &msg.trajectory_builder_options_proto);
-  return msg;
-}
-
-=======
->>>>>>> 1de03b3d
 }  // namespace cartographer_ros