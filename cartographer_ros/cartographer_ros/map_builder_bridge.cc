--- conflicted
+++ resolved
@@ -409,9 +409,7 @@
   return local_trajectory_data;
 }
 
-<<<<<<< HEAD
 extern ros::Publisher* pathpub;
-=======
 void MapBuilderBridge::HandleTrajectoryQuery(
     cartographer_ros_msgs::TrajectoryQuery::Request& request,
     cartographer_ros_msgs::TrajectoryQuery::Response& response) {
@@ -435,7 +433,6 @@
       "Retrieved ", response.trajectory.size(),
       " trajectory nodes from trajectory ", request.trajectory_id, ".");
 }
->>>>>>> 1de03b3d
 
 visualization_msgs::MarkerArray MapBuilderBridge::GetTrajectoryNodeList() {
   visualization_msgs::MarkerArray trajectory_node_list;
