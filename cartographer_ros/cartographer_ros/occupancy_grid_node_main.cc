/*
 * Copyright 2016 The Cartographer Authors
 *
 * Licensed under the Apache License, Version 2.0 (the "License");
 * you may not use this file except in compliance with the License.
 * You may obtain a copy of the License at
 *
 *      http://www.apache.org/licenses/LICENSE-2.0
 *
 * Unless required by applicable law or agreed to in writing, software
 * distributed under the License is distributed on an "AS IS" BASIS,
 * WITHOUT WARRANTIES OR CONDITIONS OF ANY KIND, either express or implied.
 * See the License for the specific language governing permissions and
 * limitations under the License.
 */

#include <cmath>
#include <string>
#include <vector>

#include "Eigen/Core"
#include "Eigen/Geometry"
#include "absl/synchronization/mutex.h"
#include "cairo/cairo.h"
#include "cartographer/common/port.h"
#include "cartographer/io/image.h"
#include "cartographer/io/submap_painter.h"
#include "cartographer/mapping/id.h"
#include "cartographer/transform/rigid_transform.h"
#include "cartographer_ros/frontier_detection.h"
#include "cartographer_ros/msg_conversion.h"
#include "cartographer_ros/node_constants.h"
#include "cartographer_ros/ros_log_sink.h"
#include "cartographer_ros/submap.h"
#include "cartographer_ros_msgs/SubmapList.h"
#include "cartographer_ros_msgs/SubmapQuery.h"
#include "gflags/gflags.h"
#include "nav_msgs/OccupancyGrid.h"
#include "ros/ros.h"

DEFINE_double(resolution, 0.05,
              "Resolution of a grid cell in the published occupancy grid.");
DEFINE_double(publish_period_sec, 1.0, "OccupancyGrid publishing period.");
DEFINE_bool(include_frozen_submaps, true,
            "Include frozen submaps in the occupancy grid.");
DEFINE_bool(include_unfrozen_submaps, true,
            "Include unfrozen submaps in the occupancy grid.");
DEFINE_string(occupancy_grid_topic, cartographer_ros::kOccupancyGridTopic,
              "Name of the topic on which the occupancy grid is published.");

namespace cartographer_ros {
namespace {

using ::cartographer::io::PaintSubmapSlicesResult;
using ::cartographer::io::SubmapSlice;
using ::cartographer::mapping::SubmapId;

class Node {
 public:
  explicit Node(double resolution, double publish_period_sec);
  ~Node() {}

  Node(const Node&) = delete;
  Node& operator=(const Node&) = delete;

 private:
  void HandleSubmapList(const cartographer_ros_msgs::SubmapList::ConstPtr& msg);
  void DrawAndPublish(const ::ros::WallTimerEvent& timer_event);
  void PublishOccupancyGrid(const std::string& frame_id, const ros::Time& time,
                            const Eigen::Array2f& origin,
                            cairo_surface_t* surface);

  ::ros::NodeHandle node_handle_;
  const double resolution_;

  absl::Mutex mutex_;
  ::ros::ServiceClient client_ GUARDED_BY(mutex_);
  ::ros::Subscriber submap_list_subscriber_ GUARDED_BY(mutex_);
  ::ros::Publisher occupancy_grid_publisher_ GUARDED_BY(mutex_);
  std::map<SubmapId, SubmapSlice> submap_slices_ GUARDED_BY(mutex_);
  ::ros::WallTimer occupancy_grid_publisher_timer_;
  std::string last_frame_id_;
  ros::Time last_timestamp_;
  frontier::Detector frontier_detector_;
};

Node::Node(const double resolution, const double publish_period_sec)
    : resolution_(resolution),
      client_(node_handle_.serviceClient<::cartographer_ros_msgs::SubmapQuery>(
          kSubmapQueryServiceName)),
      submap_list_subscriber_(node_handle_.subscribe(
          kSubmapListTopic, kLatestOnlyPublisherQueueSize,
          boost::function<void(
              const cartographer_ros_msgs::SubmapList::ConstPtr&)>(
              [this](const cartographer_ros_msgs::SubmapList::ConstPtr& msg) {
                HandleSubmapList(msg);
              }))),
      occupancy_grid_publisher_(
          node_handle_.advertise<::nav_msgs::OccupancyGrid>(
              FLAGS_occupancy_grid_topic, kLatestOnlyPublisherQueueSize,
              true /* latched */)),
      occupancy_grid_publisher_timer_(
          node_handle_.createWallTimer(::ros::WallDuration(publish_period_sec),
                                       &Node::DrawAndPublish, this)) {}

void Node::HandleSubmapList(
    const cartographer_ros_msgs::SubmapList::ConstPtr& msg) {
<<<<<<< HEAD
  frontier_detector_.handleNewSubmapList(msg);
  ::cartographer::common::MutexLocker locker(&mutex_);
=======
  absl::MutexLock locker(&mutex_);
>>>>>>> c0e713c4

  // Keep track of submap IDs that don't appear in the message anymore.
  std::set<SubmapId> submap_ids_to_delete;
  for (const auto& pair : submap_slices_) {
    submap_ids_to_delete.insert(pair.first);
  }

  for (const auto& submap_msg : msg->submap) {
    const SubmapId id{submap_msg.trajectory_id, submap_msg.submap_index};
    submap_ids_to_delete.erase(id);
    if ((submap_msg.is_frozen && !FLAGS_include_frozen_submaps) ||
        (!submap_msg.is_frozen && !FLAGS_include_unfrozen_submaps)) {
      continue;
    }
    SubmapSlice& submap_slice = submap_slices_[id];
    submap_slice.pose = ToRigid3d(submap_msg.pose);
    submap_slice.metadata_version = submap_msg.submap_version;
    if (submap_slice.surface != nullptr &&
        submap_slice.version == submap_msg.submap_version) {
      continue;
    }

    auto fetched_textures =
        ::cartographer_ros::FetchSubmapTextures(id, &client_);
    if (fetched_textures == nullptr) {
      continue;
    }
    if (fetched_textures->textures.size() == 1) {
      auto frontier_textures = frontier_detector_.handleNewSubmapTexture(
          id, *fetched_textures->textures.at(0));
      fetched_textures->textures.at(0) = std::move(frontier_textures.first);
    }
    CHECK(!fetched_textures->textures.empty());
    submap_slice.version = fetched_textures->version;

    // We use the first texture only. By convention this is the highest
    // resolution texture and that is the one we want to use to construct the
    // map for ROS.
    const auto fetched_texture = *fetched_textures->textures.begin();
    submap_slice.width = fetched_texture->width;
    submap_slice.height = fetched_texture->height;
    submap_slice.slice_pose = fetched_texture->slice_pose;
    submap_slice.resolution = fetched_texture->resolution;
    submap_slice.cairo_data.clear();
    submap_slice.surface = ::cartographer::io::DrawTexture(
        fetched_texture->pixels.intensity, fetched_texture->pixels.alpha,
        fetched_texture->width, fetched_texture->height,
        &submap_slice.cairo_data);
  }

  // Delete all submaps that didn't appear in the message.
  for (const auto& id : submap_ids_to_delete) {
    submap_slices_.erase(id);
  }

  last_timestamp_ = msg->header.stamp;
  last_frame_id_ = msg->header.frame_id;
}

void Node::DrawAndPublish(const ::ros::WallTimerEvent& unused_timer_event) {
  if (submap_slices_.empty() || last_frame_id_.empty() ||
      occupancy_grid_publisher_.getNumSubscribers() == 0) {
    return;
  }

  absl::MutexLock locker(&mutex_);
  auto painted_slices = PaintSubmapSlices(submap_slices_, resolution_);
  std::unique_ptr<nav_msgs::OccupancyGrid> msg_ptr = CreateOccupancyGridMsg(
      painted_slices, resolution_, last_frame_id_, last_timestamp_);
  occupancy_grid_publisher_.publish(*msg_ptr);
}

}  // namespace
}  // namespace cartographer_ros

int main(int argc, char** argv) {
  google::InitGoogleLogging(argv[0]);
  google::ParseCommandLineFlags(&argc, &argv, true);

  CHECK(FLAGS_include_frozen_submaps || FLAGS_include_unfrozen_submaps)
      << "Ignoring both frozen and unfrozen submaps makes no sense.";

  ::ros::init(argc, argv, "cartographer_occupancy_grid_node");
  ::ros::start();

  cartographer_ros::ScopedRosLogSink ros_log_sink;
  ::cartographer_ros::Node node(FLAGS_resolution, FLAGS_publish_period_sec);

  ::ros::spin();
  ::ros::shutdown();
}<|MERGE_RESOLUTION|>--- conflicted
+++ resolved
@@ -105,12 +105,8 @@
 
 void Node::HandleSubmapList(
     const cartographer_ros_msgs::SubmapList::ConstPtr& msg) {
-<<<<<<< HEAD
   frontier_detector_.handleNewSubmapList(msg);
-  ::cartographer::common::MutexLocker locker(&mutex_);
-=======
   absl::MutexLock locker(&mutex_);
->>>>>>> c0e713c4
 
   // Keep track of submap IDs that don't appear in the message anymore.
   std::set<SubmapId> submap_ids_to_delete;
