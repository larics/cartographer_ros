/*
 * Copyright 2018 The Cartographer Authors
 *
 * Licensed under the Apache License, Version 2.0 (the "License");
 * you may not use this file except in compliance with the License.
 * You may obtain a copy of the License at
 *
 *      http://www.apache.org/licenses/LICENSE-2.0
 *
 * Unless required by applicable law or agreed to in writing, software
 * distributed under the License is distributed on an "AS IS" BASIS,
 * WITHOUT WARRANTIES OR CONDITIONS OF ANY KIND, either express or implied.
 * See the License for the specific language governing permissions and
 * limitations under the License.
 */

#include "cartographer_ros/offline_node.h"

#include <errno.h>
#include <string.h>
#ifndef WIN32
#include <sys/resource.h>
#endif
#include <time.h>

#include <chrono>

#include "absl/strings/str_split.h"
#include "cartographer_ros/node.h"
#include "cartographer_ros/playable_bag.h"
#include "cartographer_ros/urdf_reader.h"
#include "gflags/gflags.h"
#include "ros/callback_queue.h"
#include "rosgraph_msgs/Clock.h"
#include "tf2_ros/static_transform_broadcaster.h"
#include "urdf/model.h"

DEFINE_bool(collect_metrics, false,
            "Activates the collection of runtime metrics. If activated, the "
            "metrics can be accessed via a ROS service.");
DEFINE_string(configuration_directory, "",
              "First directory in which configuration files are searched, "
              "second is always the Cartographer installation to allow "
              "including files from there.");
DEFINE_string(
    configuration_basenames, "",
    "Comma-separated list of basenames, i.e. not containing any "
    "directory prefix, of the configuration files for each trajectory. "
    "The first configuration file will be used for node options. "
    "If less configuration files are specified than trajectories, the "
    "first file will be used the remaining trajectories.");
DEFINE_string(
    bag_filenames, "",
    "Comma-separated list of bags to process. One bag per trajectory. "
    "Any combination of simultaneous and sequential bags is supported.");
DEFINE_string(urdf_filenames, "",
              "Comma-separated list of one or more URDF files that contain "
              "static links for the sensor configuration(s).");
DEFINE_bool(use_bag_transforms, true,
            "Whether to read, use and republish transforms from bags.");
DEFINE_string(load_state_filename, "",
              "If non-empty, filename of a .pbstream file to load, containing "
              "a saved SLAM state.");
DEFINE_bool(load_frozen_state, true,
            "Load the saved state as frozen (non-optimized) trajectories.");
DEFINE_string(save_state_filename, "",
              "Explicit name of the file to which the serialized state will be "
              "written before shutdown. If left empty, the filename will be "
              "inferred from the first bagfile's name as: "
              "<bag_filenames[0]>.pbstream");
DEFINE_bool(keep_running, false,
            "Keep running the offline node after all messages from the bag "
            "have been processed.");
DEFINE_double(skip_seconds, 0,
              "Optional amount of seconds to skip from the beginning "
              "(i.e. when the earliest bag starts.). ");

extern int total_submap_updates;
extern int optimization_events;
extern int skipped_updates;

namespace cartographer_ros {

constexpr char kClockTopic[] = "clock";
constexpr char kTfStaticTopic[] = "/tf_static";
constexpr char kTfTopic[] = "tf";
constexpr double kClockPublishFrequencySec = 1. / 30.;
constexpr int kSingleThreaded = 1;
// We publish tf messages one second earlier than other messages. Under
// the assumption of higher frequency tf this should ensure that tf can
// always interpolate.
const ::ros::Duration kDelay = ::ros::Duration(1.0);

void RunOfflineNode(const MapBuilderFactory& map_builder_factory) {
  CHECK(!FLAGS_configuration_directory.empty())
      << "-configuration_directory is missing.";
  CHECK(!FLAGS_configuration_basenames.empty())
      << "-configuration_basenames is missing.";
  CHECK(!(FLAGS_bag_filenames.empty() && FLAGS_load_state_filename.empty()))
      << "-bag_filenames and -load_state_filename cannot both be unspecified.";
  const std::vector<std::string> bag_filenames =
      absl::StrSplit(FLAGS_bag_filenames, ',', absl::SkipEmpty());
  cartographer_ros::NodeOptions node_options;
  const std::vector<std::string> configuration_basenames =
      absl::StrSplit(FLAGS_configuration_basenames, ',', absl::SkipEmpty());
  std::vector<TrajectoryOptions> bag_trajectory_options(1);
  std::tie(node_options, bag_trajectory_options.at(0)) =
      LoadOptions(FLAGS_configuration_directory, configuration_basenames.at(0));

  for (size_t bag_index = 1; bag_index < bag_filenames.size(); ++bag_index) {
    TrajectoryOptions current_trajectory_options;
    if (bag_index < configuration_basenames.size()) {
      std::tie(std::ignore, current_trajectory_options) = LoadOptions(
          FLAGS_configuration_directory, configuration_basenames.at(bag_index));
    } else {
      current_trajectory_options = bag_trajectory_options.at(0);
    }
    bag_trajectory_options.push_back(current_trajectory_options);
  }
  if (bag_filenames.size() > 0) {
    CHECK_EQ(bag_trajectory_options.size(), bag_filenames.size());
  }

  // Since we preload the transform buffer, we should never have to wait for a
  // transform. When we finish processing the bag, we will simply drop any
  // remaining sensor data that cannot be transformed due to missing transforms.
  node_options.lookup_transform_timeout_sec = 0.;

  auto map_builder = map_builder_factory(node_options.map_builder_options);

  const std::chrono::time_point<std::chrono::steady_clock> start_time =
      std::chrono::steady_clock::now();

  tf2_ros::Buffer tf_buffer;

  std::vector<geometry_msgs::TransformStamped> urdf_transforms;
  const std::vector<std::string> urdf_filenames =
      absl::StrSplit(FLAGS_urdf_filenames, ',', absl::SkipEmpty());
  for (const auto& urdf_filename : urdf_filenames) {
    const auto current_urdf_transforms =
        ReadStaticTransformsFromUrdf(urdf_filename, &tf_buffer);
    urdf_transforms.insert(urdf_transforms.end(),
                           current_urdf_transforms.begin(),
                           current_urdf_transforms.end());
  }

  tf_buffer.setUsingDedicatedThread(true);

  Node node(node_options, std::move(map_builder), &tf_buffer,
            FLAGS_collect_metrics);
  if (!FLAGS_load_state_filename.empty()) {
    node.LoadState(FLAGS_load_state_filename, FLAGS_load_frozen_state);
  }

  ::ros::Publisher tf_publisher =
      node.node_handle()->advertise<tf2_msgs::TFMessage>(
          kTfTopic, kLatestOnlyPublisherQueueSize);

  ::tf2_ros::StaticTransformBroadcaster static_tf_broadcaster;

  ::ros::Publisher clock_publisher =
      node.node_handle()->advertise<rosgraph_msgs::Clock>(
          kClockTopic, kLatestOnlyPublisherQueueSize);

  if (urdf_transforms.size() > 0) {
    static_tf_broadcaster.sendTransform(urdf_transforms);
  }

  ros::AsyncSpinner async_spinner(kSingleThreaded);
  //async_spinner.start();
  rosgraph_msgs::Clock clock;
  auto clock_republish_timer = node.node_handle()->createWallTimer(
      ::ros::WallDuration(kClockPublishFrequencySec),
      [&clock_publisher, &clock](const ::ros::WallTimerEvent&) {
        clock_publisher.publish(clock);
      },
      false /* oneshot */, false /* autostart */);

  std::vector<
      std::set<cartographer::mapping::TrajectoryBuilderInterface::SensorId>>
      bag_expected_sensor_ids;
  if (configuration_basenames.size() == 1) {
    const auto current_bag_expected_sensor_ids =
        node.ComputeDefaultSensorIdsForMultipleBags(
            {bag_trajectory_options.front()});
    bag_expected_sensor_ids = {bag_filenames.size(),
                               current_bag_expected_sensor_ids.front()};
  } else {
    bag_expected_sensor_ids =
        node.ComputeDefaultSensorIdsForMultipleBags(bag_trajectory_options);
  }
  CHECK_EQ(bag_expected_sensor_ids.size(), bag_filenames.size());

  std::map<std::pair<int /* bag_index */, std::string>,
           cartographer::mapping::TrajectoryBuilderInterface::SensorId>
      bag_topic_to_sensor_id;
  PlayableBagMultiplexer playable_bag_multiplexer;
  for (size_t current_bag_index = 0; current_bag_index < bag_filenames.size();
       ++current_bag_index) {
    const std::string& bag_filename = bag_filenames.at(current_bag_index);
    if (!::ros::ok()) {
      return;
    }
    for (const auto& expected_sensor_id :
         bag_expected_sensor_ids.at(current_bag_index)) {
      const auto bag_resolved_topic = std::make_pair(
          static_cast<int>(current_bag_index),
          node.node_handle()->resolveName(expected_sensor_id.id));
      if (bag_topic_to_sensor_id.count(bag_resolved_topic) != 0) {
        LOG(ERROR) << "Sensor " << expected_sensor_id.id << " of bag "
                   << current_bag_index << " resolves to topic "
                   << bag_resolved_topic.second << " which is already used by "
                   << " sensor "
                   << bag_topic_to_sensor_id.at(bag_resolved_topic).id;
      }
      bag_topic_to_sensor_id[bag_resolved_topic] = expected_sensor_id;
    }

    playable_bag_multiplexer.AddPlayableBag(PlayableBag(
        bag_filename, current_bag_index, ros::TIME_MIN, ros::TIME_MAX, kDelay,
        // PlayableBag::FilteringEarlyMessageHandler is used to get an early
        // peek at the tf messages in the bag and insert them into 'tf_buffer'.
        // When a message is retrieved by GetNextMessage() further below,
        // we will have already inserted further 'kDelay' seconds worth of
        // transforms into 'tf_buffer' via this lambda.
        [&tf_publisher, &tf_buffer](const rosbag::MessageInstance& msg) {
          if (msg.isType<tf2_msgs::TFMessage>()) {
            if (FLAGS_use_bag_transforms) {
              const auto tf_message = msg.instantiate<tf2_msgs::TFMessage>();
              tf_publisher.publish(tf_message);

              for (const auto& transform : tf_message->transforms) {
                try {
                  // We need to keep 'tf_buffer' small because it becomes very
                  // inefficient otherwise. We make sure that tf_messages are
                  // published before any data messages, so that tf lookups
                  // always work.
                  tf_buffer.setTransform(transform, "unused_authority",
                                         msg.getTopic() == kTfStaticTopic);
                } catch (const tf2::TransformException& ex) {
                  LOG(WARNING) << ex.what();
                }
              }
            }
            // Tell 'PlayableBag' to filter the tf message since there is no
            // further use for it.
            return false;
          } else {
            return true;
          }
        }));
  }

  std::set<std::string> bag_topics;
  std::stringstream bag_topics_string;
  for (const auto& topic : playable_bag_multiplexer.topics()) {
    std::string resolved_topic = node.node_handle()->resolveName(topic, false);
    bag_topics.insert(resolved_topic);
    bag_topics_string << resolved_topic << ",";
  }
  bool print_topics = false;
  for (const auto& entry : bag_topic_to_sensor_id) {
    const std::string& resolved_topic = entry.first.second;
    if (bag_topics.count(resolved_topic) == 0) {
      LOG(WARNING) << "Expected resolved topic \"" << resolved_topic
                   << "\" not found in bag file(s).";
      print_topics = true;
    }
  }
  if (print_topics) {
    LOG(WARNING) << "Available topics in bag file(s) are "
                 << bag_topics_string.str();
  }

  std::unordered_map<int, int> bag_index_to_trajectory_id;
  const ros::Time begin_time =
      // If no bags were loaded, we cannot peek the time of first message.
      playable_bag_multiplexer.IsMessageAvailable()
          ? playable_bag_multiplexer.PeekMessageTime()
          : ros::Time();
  while (playable_bag_multiplexer.IsMessageAvailable()) {
    if (!::ros::ok()) {
      return;
    }

    const auto next_msg_tuple = playable_bag_multiplexer.GetNextMessage();
    const rosbag::MessageInstance& msg = std::get<0>(next_msg_tuple);
    const int bag_index = std::get<1>(next_msg_tuple);
    const bool is_last_message_in_bag = std::get<2>(next_msg_tuple);

    if (msg.getTime() < (begin_time + ros::Duration(FLAGS_skip_seconds))) {
      continue;
    }

    int trajectory_id;
    // Lazily add trajectories only when the first message arrives in order
    // to avoid blocking the sensor queue.
    if (bag_index_to_trajectory_id.count(bag_index) == 0) {
      trajectory_id =
          node.AddOfflineTrajectory(bag_expected_sensor_ids.at(bag_index),
                                    bag_trajectory_options.at(bag_index));
      CHECK(bag_index_to_trajectory_id
                .emplace(std::piecewise_construct,
                         std::forward_as_tuple(bag_index),
                         std::forward_as_tuple(trajectory_id))
                .second);
      LOG(INFO) << "Assigned trajectory " << trajectory_id << " to bag "
                << bag_filenames.at(bag_index);
    } else {
      trajectory_id = bag_index_to_trajectory_id.at(bag_index);
    }

    const auto bag_topic = std::make_pair(
        bag_index,
        node.node_handle()->resolveName(msg.getTopic(), false /* resolve */));
    auto it = bag_topic_to_sensor_id.find(bag_topic);
    if (it != bag_topic_to_sensor_id.end()) {
      const std::string& sensor_id = it->second.id;
      if (msg.isType<sensor_msgs::LaserScan>()) {
        node.HandleLaserScanMessage(trajectory_id, sensor_id,
                                    msg.instantiate<sensor_msgs::LaserScan>());
      }
      if (msg.isType<sensor_msgs::MultiEchoLaserScan>()) {
        node.HandleMultiEchoLaserScanMessage(
            trajectory_id, sensor_id,
            msg.instantiate<sensor_msgs::MultiEchoLaserScan>());
      }
      if (msg.isType<sensor_msgs::PointCloud2>()) {
        node.HandlePointCloud2Message(
            trajectory_id, sensor_id,
            msg.instantiate<sensor_msgs::PointCloud2>());
      }
      if (msg.isType<sensor_msgs::Imu>()) {
        node.HandleImuMessage(trajectory_id, sensor_id,
                              msg.instantiate<sensor_msgs::Imu>());
      }
      if (msg.isType<nav_msgs::Odometry>()) {
        node.HandleOdometryMessage(trajectory_id, sensor_id,
                                   msg.instantiate<nav_msgs::Odometry>());
      }
      if (msg.isType<sensor_msgs::NavSatFix>()) {
        node.HandleNavSatFixMessage(trajectory_id, sensor_id,
                                    msg.instantiate<sensor_msgs::NavSatFix>());
      }
      if (msg.isType<cartographer_ros_msgs::LandmarkList>()) {
        node.HandleLandmarkMessage(
            trajectory_id, sensor_id,
            msg.instantiate<cartographer_ros_msgs::LandmarkList>());
      }
    }
    clock.clock = msg.getTime();
    clock_publisher.publish(clock);
    ros::spinOnce();

    if (is_last_message_in_bag) {
      node.FinishTrajectory(trajectory_id);
    }
  }

  const std::chrono::time_point<std::chrono::steady_clock> end_time =
      std::chrono::steady_clock::now();
  const double wall_clock_seconds =
      std::chrono::duration_cast<std::chrono::duration<double>>(end_time -
                                                                start_time)
          .count();

  LOG(INFO) << "Elapsed wall clock time: " << wall_clock_seconds << " s";
#ifdef __linux__
  timespec cpu_timespec = {};
  clock_gettime(CLOCK_PROCESS_CPUTIME_ID, &cpu_timespec);
  LOG(INFO) << "Elapsed CPU time: "
            << (cpu_timespec.tv_sec + 1e-9 * cpu_timespec.tv_nsec) << " s";
  rusage usage;
  CHECK_EQ(getrusage(RUSAGE_SELF, &usage), 0) << strerror(errno);
  LOG(INFO) << "Peak memory usage: " << usage.ru_maxrss << " KiB";
#endif

<<<<<<< HEAD
  LOG(INFO) << "Total submap update events:" << total_submap_updates;
  LOG(INFO) << "Skipped submap update events:" << skipped_updates;
  LOG(INFO) << "Optimization events:" << optimization_events;
  exit(0);

  // Ensure the clock is republished after the bag has been finished, during the
  // final optimization, serialization, and optional indefinite spinning at the
  // end.
  clock_republish_timer.start();
  node.RunFinalOptimization();

  if (::ros::ok() && bag_filenames.size() > 0) {
    const std::string output_filename = bag_filenames.front();
    const std::string suffix = ".pbstream";
    const std::string state_output_filename = output_filename + suffix;
=======
  // Serialize unless we have neither a bagfile nor an explicit state filename.
  if (::ros::ok() &&
      !(bag_filenames.empty() && FLAGS_save_state_filename.empty())) {
    const std::string state_output_filename =
        FLAGS_save_state_filename.empty()
            ? absl::StrCat(bag_filenames.front(), ".pbstream")
            : FLAGS_save_state_filename;
>>>>>>> 92a8b81a
    LOG(INFO) << "Writing state to '" << state_output_filename << "'...";
    node.SerializeState(state_output_filename,
                        true /* include_unfinished_submaps */);
  }
  if (FLAGS_keep_running) {
    LOG(INFO) << "Finished processing and waiting for shutdown.";
    ::ros::waitForShutdown();
  }
}

}  // namespace cartographer_ros<|MERGE_RESOLUTION|>--- conflicted
+++ resolved
@@ -375,7 +375,6 @@
   LOG(INFO) << "Peak memory usage: " << usage.ru_maxrss << " KiB";
 #endif
 
-<<<<<<< HEAD
   LOG(INFO) << "Total submap update events:" << total_submap_updates;
   LOG(INFO) << "Skipped submap update events:" << skipped_updates;
   LOG(INFO) << "Optimization events:" << optimization_events;
@@ -387,11 +386,6 @@
   clock_republish_timer.start();
   node.RunFinalOptimization();
 
-  if (::ros::ok() && bag_filenames.size() > 0) {
-    const std::string output_filename = bag_filenames.front();
-    const std::string suffix = ".pbstream";
-    const std::string state_output_filename = output_filename + suffix;
-=======
   // Serialize unless we have neither a bagfile nor an explicit state filename.
   if (::ros::ok() &&
       !(bag_filenames.empty() && FLAGS_save_state_filename.empty())) {
@@ -399,7 +393,6 @@
         FLAGS_save_state_filename.empty()
             ? absl::StrCat(bag_filenames.front(), ".pbstream")
             : FLAGS_save_state_filename;
->>>>>>> 92a8b81a
     LOG(INFO) << "Writing state to '" << state_output_filename << "'...";
     node.SerializeState(state_output_filename,
                         true /* include_unfinished_submaps */);
